--- conflicted
+++ resolved
@@ -1,10 +1,7 @@
 [tool.poetry]
 name = "avn"
-<<<<<<< HEAD
 version = "0.5.0"
-=======
-version = "0.4.0"
->>>>>>> 2d674de3
+
 description = "Package for zebra finch song analysis."
 authors = ["Therese Koch"]
 license = "GNU General Public License v3.0"
